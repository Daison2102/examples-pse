#!/usr/bin/env python
"""
Build Jupyter notebooks and Sphinx docs.

This encapsulates generating Sphinx-ready versions of the Jupyter Notebooks and
calling 'sphinx-build' to build the HTML docs from source. You can jump to the
bottom of this text to see some sample command-lines.

This program uses a configuration file, by default "build.yml" in the same
directory, to set some options and to tell it which directories to process.

The code is structured into "Builder"s, which take the Settings object in
their constructor and actually do something when you call "build()". The
default values for settings are defined in the class.

Most of the code is devoted to running and exporting the Jupyter notebooks,
in the NotebookBuilder class.

There are some quirks to the NotebookBuilder that require further explanation.
First, you will notice some postprocess functions for both the RST and HTML output
files. These deal with some problems with the nbconvert output.

For RST, the image files are all numbered "image0", which causes Sphinx to complain
that they are duplicate references. The code walks through the RST file and numbers the
images sequentially.

For HTML, a whole different kind of problem with the images is that
the Sphinx builder will copy all the images from each subdirectory into a single
"_images" directory in the HTML build area. This will break the image references,
which are simple filenames for the current directory. The preprocessor goes through
and replaces all <img> tags, with ".png" file source, with a path to the
images directory. This has two corollaries: no two images anywhere in the tree
should have the same name, and all images should be PNG format.

Finally, you can see that there is a "wrapper" file generated in ReStructuredText,
i.e. for Sphinx, that uses a template file in `docs/jupyter_notebook_sphinx.tpl`.
This wrapper file makes the notebooks usable as pages in the generated docs by
giving them a title and then including, depending on the documentation mode,
either the raw HTML of the exported notebook (HTML pages), or the RST version (for
LaTeX, PDF, text). The wrapper file will have the same name as the notebook with
"_doc" at the end. For example, if your Jupyter Notebook was called "foo.ipynb",
the whole procedure would generate these files:

  * foo.html    - Notebook as HTML (what you want to see on a web page)
  * foo.rst     - Notebook as RST (other formats)
  * foo_doc.rst - Wrapper doc

Any images exported by running the notebook would also be in the directory.
At any rate, this means that references to "the notebook" in the Sphinx documentation
should be to the "_doc" version of the notebook, e.g. from the `tutorials/index.rst`
table of contents::

    Welcome tutorial (short) <Module_0_Welcome/Module_0_Welcome_Short_Solution_doc>

The SphinxBuilder pretty much just runs Sphinx in HTML mode (PDF coming R.S.N.),
dumping errors to, by default, "sphinx-errors.txt" as well as logging them.
It doesn't do any other accommodations, as all the work of dealing what Sphinx wants
to do by default is handled in the NotebookBuilder.

For example command lines see the README.md in this directory.
"""
from abc import ABC, abstractmethod
import argparse
import logging
import os
from pathlib import Path
import shutil
import subprocess
import re
from string import Template
import sys
import tempfile
import time
from typing import TextIO, List
import yaml

#
import nbconvert
from nbconvert.exporters import HTMLExporter, RSTExporter, NotebookExporter
from nbconvert.writers import FilesWriter
from nbconvert.preprocessors import ExecutePreprocessor, CellExecutionError
import nbformat
from traitlets.config import Config

_log = logging.getLogger("build_notebook_html")
_hnd = logging.StreamHandler()
_hnd.setFormatter(logging.Formatter("%(asctime)s %(levelname)s - %(message)s"))
_log.addHandler(_hnd)


class NotebookError(Exception):
    pass


class NotebookExecError(NotebookError):
    pass


class NotebookFormatError(NotebookError):
    pass


class SphinxError(Exception):
    def __init__(self, cmdline, errmsg, details):
        msg = (
            f"Sphinx error while running '{cmdline}': {errmsg}. " f"Details: {details}"
        )
        super().__init__(msg)


IMAGE_SUFFIXES = ".jpg", ".jpeg", ".png", ".gif", ".svg", ".pdf"
NOTEBOOK_SUFFIX = ".ipynb"
TERM_WIDTH = 60  # for notification message underlines


class Settings:
    class ConfigError(Exception):
        def __init__(self, f, msg):
            super().__init__(f"in file '{f.name}': {msg}")

    DEFAULTS = {
        "paths": {"source": "src", "output": "docs", "html": "_build/html"},
        "sphinx": {
            "args": "-b html -T docs {output}/{html}",
            "error_file": "sphinx-errors.txt",
        },
        "notebook": {
            "error_file": "notebook-errors.txt",
            "continue_on_error": True,
            "template": "{output}/jupyter_notebook_sphinx.tpl",
            "directories": [],
            "kernel": None,
            "test_mode": False,
            "strip": False,
        },
    }

    _NULL = "__null__"

    def __init__(self, f: TextIO):
        self._dsec = None
        try:
            self.d = yaml.safe_load(f)
        except yaml.error.YAMLError as err:
            raise Settings.ConfigError(f, f"YAML format error: {err}")
        missing = [k for k in self.DEFAULTS.keys() if k not in self.d]
        if missing:
            raise Settings.ConfigError(f, f"missing sections: {', '.join(missing)}.")

    def __str__(self):
        return str(self.d)

    def set_default_section(self, section: str):
        """Set default section for get/set.
        """
        self._dsec = section

    def get(self, key: str, default=_NULL):
        """Get a value by key.

        Args:
            key: Key for argument. If it contains ".", taken as "section.name"
                 otherwise use current default section (otherwise ValueError)
            default: Default value. A little different than dict.get(), since
                 providing no value will cause a missing key to raise an error,
                 you have to explicitly pass default=<value> to get the default
                 value to be used.

        Raises:
            ValueError: if the key is malformed
            KeyError: if there is no such value in the section, and no default
                      is provided.

        Returns:
            setting value (dict, list, or str)
        """
        section, val = self._split_key(key)
        values = self.d.get(section, self.DEFAULTS[section])
        if val not in values:
            if default is self._NULL:
                raise KeyError(f"get() failed for value '{val}' in section '{section}'")
            return self._subst_paths(default)
        return self._subst_paths(values[val])

    def set(self, key: str, value):
        section, val = self._split_key(key)
        self.d[section][val] = value

    def _split_key(self, key):
        parts = key.split(".", 1)
        if len(parts) == 1:
            if self._dsec is None:
                raise ValueError(f"expected <section>.<val>, got '{key}'")
            section, val = self._dsec, parts[0]
        else:
            section, val = parts
        if section not in self.DEFAULTS:
            raise KeyError(
                f"get() failed for section '{section}',"
                f" not in: {', '.join(self.DEFAULTS)}"
            )
        return section, val

    def _subst_paths(self, value):
        if hasattr(value, "format"):
            return value.format(**self.d["paths"])
        return value


class Builder(ABC):
    """Abstract base class for notebook and sphinx builders.
    """

    _rpath = None

    def __init__(self, settings):
        self.s = settings

    @abstractmethod
    def build(self, options):
        pass

    def _merge_options(self, options):
        for key, value in options.items():
            self.s.set(key, value)

    @classmethod
    def root_path(cls):
        if cls._rpath is None:
            cls._rpath = Path(__file__).parent.absolute()
        return cls._rpath


class NotebookBuilder(Builder):
    """Run Jupyter notebooks and render them for viewing.
    """

    # Map format to file extension
    FORMATS = {"html": ".html", "rst": ".rst"}

    HTML_IMAGE_DIR = "_images"
    TEST_SUFFIX = "_test"  # for notebooks *with* tests
    CLEAN_SUFFIX = "_clean"  # for notebooks without tests
    TEST_SUFFIXES = ("_test", "_testing")  # test notebook suffixes
    REMOVE_CELL_TAG = "remove_cell"

    JUPYTER_NB_VERSION = 4  # for parsing

<<<<<<< HEAD
    #: CSS stylesheet for notebooks
    STYLESHEET = """
    #notebook-container {
      box-shadow: none;  /* get rid of cheesy shadow */
      -webkit-box-shadow: none;
      padding 5px;
      width: auto !important; /* expand to container */
      min-width: 400px !important;
    }
    .wy-nav-content {
      max-width: 90%; /* top container for notebook */
    }
    .run_this_cell {
        padding-left: 0px;
        padding-right: 0px;
    }
    """

    @dataclass
=======
>>>>>>> 2e4463dc
    class Results:
        """Stores results from build().
        """
        def __init__(self):
            self.failed, self.cached = [], []
            self.dirs_processed = []
            self.duration = -1.0
            self.n_fail, self.n_success = 0, 0
            self._t = None

        def start(self):
            self._t = time.time()

        def stop(self):
            self.duration = time.time() - self._t

        def failures(self) -> str:
            return ", ".join(self.failed)

    def __init__(self, *args):
        super().__init__(*args)
        self._ep = None  # nbconvert ExecutePreprocessor instance (re-used)
        self._imgdir = None  # cached location of images in HTML tree
        self._nb_error_file = None  # error file, for notebook execution failures
        self._results = None  # record results here
        self._nb_remove_config = None  # traitlets.Config for removing test cells
        self._cleaned = []  # remember generated "clean" entries

    def build(self, options):
        self.s.set_default_section("notebook")
        self._merge_options(options)
        self._open_error_file()
        self._ep = self._create_preprocessor()
        self._imgdir = (
            self.root_path()
            / self.s.get("paths.output")
            / self.s.get("paths.html")
            / self.HTML_IMAGE_DIR
        )
        if _log.isEnabledFor(logging.DEBUG):
            _log.debug(f"settings for build: {self.s}")
        self._read_template()
        # Set up configuration for removing specially tagged cells
        c = Config()
        # Configure tag removal
        c.TagRemovePreprocessor.remove_cell_tags = (self.REMOVE_CELL_TAG,)
        # Configure for exporters
        c.NotebookExporter.preprocessors = [
            "nbconvert.preprocessors.TagRemovePreprocessor"
        ]  # for some reason, this only works with the full module path
        self._nb_remove_config = c
        nb_dirs = self.s.get("directories")
        self._results = self.Results()
        self._results.start()
        for item in nb_dirs:
            self._build_tree(item)
        self._results.stop()
        return self._results

    def remove_generated_files(self):
        if not self._cleaned:
            return 0
        n = 0
        for c in self._cleaned:
            _log.debug(f"remove: {c}")
            c.unlink()
            n += 1
        return n

    def report(self):
        """Print some messages to the user.
        """
        r = self._results  # alias
        total = r.n_fail + r.n_success
        notify(
            f"Processed {len(r.dirs_processed)} directories: "
            f"cached={len(r.cached)}, "
            f"converted={r.n_success}/{total}, "
            f"duration={r.duration:.3f}s",
            level=1,
        )
        notify("Notebook build summary", level=1)
        if total == 0:
            notify(f"No notebooks converted", level=2)
        elif r.n_fail == 0:
            notify(f"All {r.total} notebooks executed successfully", level=2)
        else:
            notify(
                f"The following {len(r.failed)} notebooks had failures: "
                f"{r.failures()}",
                level=2,
            )
            if self._nb_error_file is not sys.stderr:
                notify(f"Notebook errors are in '{self._nb_error_file.name}'", level=2)

    def _open_error_file(self):
        """Open error file from value in settings.
        If the filename is '__stdout__' or '__stderr__', use the corresponding stream.
        If opening the file fails, use stderr.
        """
        efile = self.s.get("error_file")
        if efile == "__stdout__":
            self._nb_error_file = sys.stdout
        elif efile == "__stderr__":
            self.nb_error_file = sys.stderr
        else:
            try:
                self._nb_error_file = open(efile, "w")
            except IOError as err:
                _log.error(
                    f"Could not open error file '{efile}': {err}. "
                    f"Writing to standard error on console"
                )
                self._nb_error_file = sys.stderr

    def _create_preprocessor(self):
        kwargs, kernel = {}, self.s.get("kernel", None)
        if kernel:
            kwargs["kernel_name"] = kernel
        return ExecutePreprocessor(timeout=600, **kwargs)

    def _read_template(self):
        nb_template_path = self.root_path() / self.s.get("template")
        try:
            with nb_template_path.open("r") as f:
                nb_template = Template(f.read())
        except IOError as err:
            raise NotebookError(f"cannot read template file {nb_template_path}: {err}")
        self.s.set("Template", nb_template)

    def _build_tree(self, info: dict):
        """"""
        try:
            source, output = info["source"], info["output"]
            match = info.get("match", None)
        except KeyError:
            raise NotebookError(
                f"notebook directory requires values for 'source', "
                f"'output', but got: {info}"
            )
        sroot, oroot = (
            self.root_path() / self.s.get("paths.source"),
            self.root_path() / self.s.get("paths.output"),
        )
        srcdir, outdir = sroot / source, oroot / output
        notify(f"Converting notebooks in '{srcdir}'", level=1)
        self._match_expr = re.compile(match) if match else None
        # build, starting at this directory
        self._build_subtree(srcdir, outdir, depth=1)
        self._results.dirs_processed.append(srcdir)

    def _build_subtree(self, srcdir: Path, outdir: Path, depth: int):
        """Build all notebooks in a given directory, exporting into the given output
        format.
        """
        _log.debug(f"build.begin subtree={srcdir}")
        success, failed = 0, 0
        for entry in srcdir.iterdir():
            filename = entry.parts[-1]
            if filename.startswith(".") or filename.startswith("__"):
                _log.debug(f"skip special file '{entry}'")
                continue  # e.g. .ipynb_checkpoints
            if entry.is_dir():
                # build sub-directory (filename is really directory name)
                self._build_subtree(entry, outdir / filename, depth + 1)
            elif entry.suffix in IMAGE_SUFFIXES:
                os.makedirs(self._imgdir, exist_ok=True)
                shutil.copy(str(entry), str(self._imgdir))
                _log.debug(f"copied image {entry} to {self._imgdir}/")
            elif entry.suffix == NOTEBOOK_SUFFIX:
                _log.debug(f"found notebook at: {entry}")
                # check against match expression
                if self._match_expr and not self._match_expr.search(filename):
                    _log.debug(f"does not match {self._match_expr}, skip {entry}")
                    continue
                self._ensure_target_dir(outdir)
                # build, if 'rebuild'-mode or the output file is missing/stale
                if not self.s.get("rebuild") and self._is_cached(entry, outdir):
                    _log.info(f"skip converting notebook '{entry}': not changed")
                    self._results.cached.append(entry)
                else:
                    notify(f"{entry}", level=2)
                    continue_on_err = self.s.get("continue_on_error", None)
                    try:
                        self._convert(entry, outdir, depth)
                        success += 1
                    except NotebookExecError as err:
                        failed += 1
                        self._notebook_error(entry, err)
                        if continue_on_err:
                            _log.warning(f"generating partial output for '{entry}'")
                            continue
                        raise
                    except NotebookError as err:
                        failed += 1
                        if continue_on_err:
                            _log.warning(f"failed to convert {entry}: {err}")
                            continue
                        raise  # abort all processing
        _log.debug(f"build.end subtree={srcdir} {success}/{success + failed}")
        self._results.n_fail += failed
        self._results.n_success += success

    def _notebook_error(self, entry, error):
        filename = str(entry)
        self._nb_error_file.write(f"\n====> File: {filename}\n")
        self._nb_error_file.write(str(error))
        self._nb_error_file.flush()  # in case someone is tailing the file
        self._results.failed.append(filename)

    def _convert(self, entry: Path, outdir: Path, depth: int):
        """Convert a notebook.

        Args:
            entry: notebook to convert
            outdir: output directory for .html and .rst files
            depth: depth below root, for fixing image paths
        """
        # optionally just execute notebook and stop
        if self.s.get("test_mode"):
            self._parse_and_execute(entry)
            return
        # optionally strip special cells
        if self.s.get("strip") and self._has_tagged_cells(entry):
            _log.debug(f"notebook '{entry}' has test cell(s)")
            entries, tmpdir = self._strip_tagged_cells(entry)
        else:
            entries, tmpdir = [entry], None
        # main loop
        try:
            for e in entries:  # notebooks to export
                _log.debug(f"exporting '{e}' to directory {outdir}")
                nb = self._parse_and_execute(e)
                wrt = FilesWriter()
                # export each notebook into multiple target formats
                for (exp, postprocess_func, pp_args) in (
                    (RSTExporter(), self._postprocess_rst, ()),
                    (HTMLExporter(), self._postprocess_html, (depth,)),
                ):
                    _log.debug(f"export '{e}' with {exp}")
                    (body, resources) = exp.from_notebook_node(nb)
                    body = postprocess_func(body, *pp_args)
                    wrt.build_directory = str(outdir)
                    wrt.write(body, resources, notebook_name=e.stem)
            # create a 'wrapper' page for the main (first) entry
            self._create_notebook_wrapper_page(entries[0].stem, entry.stem, outdir)
        finally:
            # clean up any temporary directories
            if tmpdir is not None:
                _log.debug(f"remove temporary directory at '{tmpdir.name}'")
                shutil.rmtree(str(tmpdir))

    def _has_tagged_cells(self, entry: Path) -> bool:
        """Quickly check whether this notebook has any cells with the "special" tag.

        Returns:
            True = yes, it does; False = no specially tagged cells
        Raises:
            NotebookFormatError, if notebook at 'entry' is not parseable
        """
        # parse the notebook (assuming this is fast; otherwise should cache it)
        try:
            nb = nbformat.read(str(entry), as_version=self.JUPYTER_NB_VERSION)
        except nbformat.reader.NotJSONError:
            raise NotebookFormatError(f"'{entry}' is not JSON")
        # look for tagged cells; return immediately if one is found
        for i, c in enumerate(nb.cells):
            if "tags" in c.metadata and self.REMOVE_CELL_TAG in c.metadata.tags:
                _log.debug(f"Found {self.REMOVE_CELL_TAG} tag in cell {i}")
                return True  # can stop now, one is enough
        # no tagged cells
        return False

    def _strip_tagged_cells(self, entry):
        """Strip specially tagged cells from a notebook.
        Copy notebook to a temporary location, and generate a stripped
        version there. No files are modified in the original directory.
        """
        tmpdir = Path(tempfile.mkdtemp())  # already checked this
        _log.debug(f"run notebook in temporary directory: {tmpdir}")
        # Copy notebook to temporary directory
        raw_entry = tmpdir / entry.name
        shutil.copy(entry, raw_entry)
        # Remove the special tags
        (body, resources) = NotebookExporter(
            config=self._nb_remove_config
        ).from_filename(str(raw_entry))
        # Determine outbook notebook name:
        # either strip test suffix, or append "clean" suffix
        cleaned_name = None
        for suffix in self.TEST_SUFFIXES:
            if entry.stem.endswith(suffix):
                cleaned_name = entry.stem[: entry.stem.rfind("_")]
                break
        if cleaned_name is None:
            cleaned_name = f"{entry.stem}{self.CLEAN_SUFFIX}"
        # Create the new notebook
        wrt = nbconvert.writers.FilesWriter()
        wrt.build_directory = str(entry.parent)
        wrt.write(body, resources, notebook_name=cleaned_name)
        _log.debug(
            f"stripped tags from '{raw_entry}' -> '{cleaned_name}' in "
            f"{wrt.build_directory}"
        )
        # Return both notebook names, and temporary directory (for cleanup)
        cleaned_entry = entry.parent / f"{cleaned_name}.ipynb"
        self._cleaned.append(cleaned_entry)
        return [cleaned_entry, raw_entry], tmpdir

    def _parse_and_execute(self, entry):
        # parse
        _log.debug(f"parsing '{entry}'")
        try:
            nb = nbformat.read(str(entry), as_version=self.JUPYTER_NB_VERSION)
        except nbformat.reader.NotJSONError:
            raise NotebookFormatError(f"'{entry}' is not JSON")
        except AttributeError:
            raise NotebookFormatError(f"'{entry}' has invalid format")
        # execute
        _log.debug(f"executing '{entry}'")
        try:
            self._ep.preprocess(nb, {"metadata": {"path": str(entry.parent)}})
        except (CellExecutionError, NameError) as err:
            raise NotebookExecError(f"execution error for '{entry}': {err}")
        return nb

    def _create_notebook_wrapper_page(
        self, nb_file: str, nb_base_file: str, output_dir: Path
    ):
        """Generate a Sphinx documentation page for the Module.
        """
        # interpret some characters in filename differently for title
        title = nb_base_file.replace("_", " ")
        title_under = "=" * len(title)
        # create document from template
        doc = self.s.get("Template").substitute(
            title=title, notebook_name=nb_file, title_underline=title_under
        )
        # write out the new doc
        doc_rst = output_dir / (nb_base_file + "_doc.rst")
        with doc_rst.open("w") as f:
            _log.info(f"generate Sphinx doc wrapper for {nb_file} => {doc_rst}")
            f.write(doc)

    @staticmethod
    def _ensure_target_dir(p: Path):
        if not p.exists():
            _log.debug(f"Creating output directory {p}")
            p.mkdir()

    def _is_cached(self, entry: Path, outdir: Path) -> bool:
        """Check if a any of the output files are either missing or older than
        the input file ('entry').

        Returns:
            True if the output is newer than the input, otherwise False.
        """
        for fmt, ext in self.FORMATS.items():
            output_file = outdir / f"{entry.stem}{ext}"
            if not output_file.exists():
                return False
            if entry.stat().st_mtime >= output_file.stat().st_mtime:
                return False
        return True

    def _postprocess_rst(self, body):
        body = self._replace_image_refs(body)
        return body

    # support up to 35 different images
    IMAGE_NUMBERS = " 123456789abcdefghijklmnopqrstuvwxyz"

    def _replace_image_refs(self, body):
        """Replace |image0| references with successive numbers, instead of
            having them all be "image0". The order is "|image0|" then
            ".. |image0|".
        """
        chars = list(body)  # easy to manipulate this way
        pos, n = 0, 0
        while True:
            # find next image reference
            pos = body.find("|image0|\n", pos)
            if pos == -1:
                break  # no more references; stop
            pos2 = body.find(".. |image0|", pos + 8)
            if pos2 == -1:
                raise ValueError(f"Couldn't find image matching ref at {pos}")
            if n > 0:  # don't do anything for the first one
                c = self.IMAGE_NUMBERS[n]
                # replace '0' with another thing in ref
                chars[pos + 6] = c
                # replace '0' with same other thing in image
                chars[pos2 + 9] = c
            pos = pos2 + 10  # skip past the one we just completed
            n += 1  # increment image number
        return "".join(chars)

    def _postprocess_html(self, body, depth):
        """Change path on `.png` image refs to point into HTML build dir.
        """
        # create prefix for <img src='..'> attribute values, which is a relative path
        # to the (single) images directory, from within the HTML build tree
        prefix = Path("")
        for i in range(depth):
            prefix = prefix / ".."
        prefix = prefix / self.HTML_IMAGE_DIR
        # split up content around <img> tags
        splits = re.split(r'<img src="(.*\.png"[^>]*)>', body)
        # replace grouping in odd-numbered splits with modified <img>
        for i in range(1, len(splits), 2):
            splits[i] = f'<img src="{prefix}/{splits[i]}>'
        # rejoin splits, to make the modified body text
        body = "".join(splits)
        # hack in some CSS, replacing useless link
        custom = re.search(r'<\s*link.*href="custom.css"\s*>', body)
        if custom:
            p1, p2 = custom.span()
            body = "".join(
                (
                    body[:p1],
                    '<style type="text/css">',
                    self.STYLESHEET,
                    "</style>",
                    body[p2:],
                )
            )
        else:
            _log.warning("Could not insert stylesheet in HTML")
        # done
        return body


#


class SphinxBuilder(Builder):
    """Run Sphinx documentation build command.
    """

    def build(self, options):
        self.s.set_default_section("sphinx")
        self._merge_options(options)
        raw_args = self.s.get("args")
        _log.debug(f"Sphinx args from settings: {raw_args}")
        args = raw_args.split()
        # prepend root path to last source and output directories
        args[-2] = str(self.root_path() / args[-2])
        args[-1] = str(self.root_path() / args[-1])
        html_dir = (
            self.root_path() / self.s.get("paths.output") / self.s.get("paths.html")
        )
        doc_dir = self.root_path() / self.s.get("paths.output")
        if not os.path.exists(html_dir):
            _log.warning(f"Target HTML directory {html_dir} does not exist: creating")
            html_dir.mkdir(parents=True)
        # copy images
        notify(
            f"Copying image files from '{self.s.get('paths.source')}' -> "
            f"'{doc_dir}'",
            1,
        )
        self._copy_aux(doc_dir, ["png", "jpg", "jpeg", "pdf"])
        errfile = self.s.get("error_file")
        cmdargs = ["sphinx-build", "-a", "-w", errfile] + args
        cmdline = " ".join(cmdargs)
        notify(f"Running Sphinx command: {cmdline}", level=1)
        proc = subprocess.Popen(cmdargs)
        proc.wait()
        status = proc.returncode
        if status != 0:
            log_error = self._extract_sphinx_error(errfile)
            raise SphinxError(cmdline, f"return code = {status}", log_error)
        # copy notebooks
        notify(
            f"Copying notebooks from '{self.s.get('paths.source')}' -> '{html_dir}'", 1
        )
        self._copy_aux(html_dir, ["ipynb"])

    def _copy_aux(self, dest, ext_list):
        """Copy auxiliary files in 'src' into a built directory.
        """
        root = self.root_path()
        for nbdir in self.s.get("notebook.directories"):
            source, output = nbdir["source"], nbdir["output"]
            src_dir = root / self.s.get("paths.source") / source
            files = []
            for ext in ext_list:
                files.extend(list(Path(src_dir).glob(f"**/*.{ext}")))
            for aux_file in files:
                if any((part.startswith(".") for part in aux_file.parts)):
                    continue
                copy_to = dest / output / aux_file.relative_to(src_dir)
                _log.info(f"copy: {aux_file} -> {copy_to}")
                try:
                    shutil.copy(str(aux_file), str(copy_to))
                except IOError as err:
                    _log.warning(f"Copy failed: {err}")

    @staticmethod
    def _extract_sphinx_error(errfile: str):
        """Extract error message from a Sphinx output file.
        """
        collect_errors, lines = None, []
        with open(errfile) as f:
            for line in f:
                s = line.strip()
                if collect_errors:
                    lines.append(s)
                elif s.startswith("Sphinx error:"):
                    collect_errors = True
        return "\n".join(lines)


class Cleaner(Builder):
    """Clean up all the pre-generated files, mostly in the docs.
    """

    CLEAN_SUFFIX = NotebookBuilder.CLEAN_SUFFIX

    def build(self, options):
        root = self.root_path()
        docs_path = root / self.s.get("paths.output")
        # clean in each path
        did_remove = False
        did_remove |= self._clean_html(docs_path / self.s.get("paths.html"))
        did_remove |= self._clean_docs(docs_path)
        did_remove |= self._clean_src(root / self.s.get("paths.source"))
        if not did_remove:
            notify("No files removed", 1)

    def _clean_html(self, html_path):
        if html_path.exists():
            notify(f"remove directory: {html_path}", 1)
            shutil.rmtree(html_path)
            return True
        return False

    def _clean_docs(self, docs_path):
        removed_any = False
        stop_list = set(["index.rst"])
        for notebook_dirs in self.s.get("notebook.directories"):
            docs_output = docs_path / notebook_dirs["output"]
            for file_type in "rst", "html", "png", "jpg":
                for f in docs_output.glob(f"**/*.{file_type}"):
                    if not f.name in stop_list:
                        notify(f"remove: {f}", 1)
                        f.unlink()
                        removed_any = True
        return removed_any

    def _clean_src(self, src_path):
        removed_any = False
        for notebook_dirs in self.s.get("notebook.directories"):
            src_input = src_path / notebook_dirs["source"]
            for f in src_input.glob(f"**/*{self.CLEAN_SUFFIX}.ipynb"):
                notify(f"remove: {f}", 1)
                f.unlink()
                removed_any = True
        return removed_any


class Color:
    BLACK = "\033[30m"
    RED = "\033[31m"
    GREEN = "\033[32m"
    YELLOW = "\033[33m"
    BLUE = "\033[34m"
    MAGENTA = "\033[35m"
    CYAN = "\033[36m"
    WHITE = "\033[37m"
    UNDERLINE = "\033[4m"
    RESET = "\033[0m"


def notify(message, level=0):
    c = [Color.MAGENTA, Color.GREEN, Color.WHITE][min(level, 2)]
    if level == 0:
        print()
    print(f"{c}{message}{Color.RESET}")


def get_git_branch():
    _log.debug("Run command: git branch --list")
    proc = subprocess.run(
        ["git", "branch", "--list"], encoding="utf-8", capture_output=True
    )
    if proc.returncode != 0:
        raise RuntimeError(proc.stderr)
    branch = None
    for line in proc.stdout.split("\n"):
        if len(line) > 1 and line[0] == "*":  # current branch
            branch = line[1:].strip()
    if branch is None:
        raise RuntimeError("cannot find current branch in output")
    return branch


def print_usage():
    """Print a detailed usage message.
    """
    message = (
        "\n"
        "# tl;dr - To build the documentation, running Jupyter Notebooks\n"
        "# as needed, etc., use this command: ./build.py -drs\n"
        "\n"
        "The build.py command is used to create the documentation from\n"
        "the Jupyter Notebooks and hand-written '.rst' files in this\n"
        "repository. It is also used by tests, programmatically, to run\n"
        "the notebooks. Some sample command-lines, with comments as to \n"
        "what they will do, follow. The operation of this script is also\n"
        "controlled by the configuration file, 'build.yml' by default.\n"
        "Options specified on the command line will override options of\n"
        "the same name in the configuration file.\n"
        "\n"
        "\n"
        "# Read the default configuration file, but do nothing else\n"
        "./build.py\n"
        "\n"
        "# Build the Sphinx documentation, only\n"
        "./build.py --docs\n"
        "./build.py -d  # <-- short option\n"
        "\n"
        "# Run and convert Jupyter notebooks. Only those notebooks\n"
        "# that have not changed since the last time this was run will\n"
        "# be re-executed. Converted notebooks are stored in the 'docs'\n"
        "# directory, in locations configured in the 'build.yml'\n"
        "# configuration file.\n"
        "./build.py --notebooks\n"
        "./build.py -r  # <-- short option\n"
        "\n"
        "# Run and convert Jupyter notebooks, as in previous command,\n"
        "# but also strip any cells marked as 'test' cells, and run those \n"
        "# notebooks as well.\n"
        "./build.py -rs\n"
        "\n"
        "# Run and convert Jupyter notebooks, as in previous command,\n"
        "# but also force a rebuild of all notebooks whether or not they\n"
        "# were changed since the last time they were converted.\n"
        "./build.py -Rrs\n"
        "\n"
        "# Build documentation, run and convert notebooks, both testing and\n"
        "# test-cell-stripped versions.\n"
        "./build.py -drs\n"
        "\n"
        "# Remove all built documentation files\n"
        "./build.py --clean\n"
        "./build.py -c  # <-- short option\n"
        "\n"
        "# Run with <options> at different levels of verbosity\n"
        "./build.py <options>      # Show warning, error, fatal messages\n"
        "./build.py -v <options>   # Add informational (info) messages\n"
        "./build.py -vv <options>  # Add debug messages\n"
        "\n"
    )
    print(message)


def main():
    ap = argparse.ArgumentParser(
        description="Build documentation and/or Jupyter notebooks"
    )
    ap.add_argument(
        "--config",
        default="build.yml",
        help="Location of configuration file (default=./build.yml)",
    )
    ap.add_argument(
        "--usage", "-U", action="store_true", help="Print a more detailed usage message"
    )
    ap.add_argument("--clean", "-c", action="store_true", help="Clean built objects")
    ap.add_argument("--docs", "-d", action="store_true", help="Build documentation")
    ap.add_argument("--exit", "-x", action="store_true", help="Exit on first error")
    ap.add_argument(
        "--notebooks",
        "-r",
        action="store_true",
        help="Run/convert" " Jupyter notebooks",
    )
    ap.add_argument(
        "--rebuild",
        "-R",
        action="store_true",
        help="For Jupyter notebooks, re-run even if no change",
    )
    ap.add_argument(
        "--strip",
        "-s",
        action="store_true",
        help="For Jupyter notebooks, strip cells marked for tests",
    )
    ap.add_argument(
        "-v",
        "--verbose",
        action="count",
        dest="vb",
        help="Increase verbosity",
        default=0,
    )
    args = ap.parse_args()

    # Check for usage message flag
    if args.usage:
        print_usage()
        return 0

    # If building docs, check for working Sphinx command
    if args.docs:
        build_command = "sphinx-build"
        try:
            subprocess.check_call([build_command, "--version"])
        except (FileNotFoundError, subprocess.CalledProcessError) as err:
            ap.error(f"Cannot run doc build command: {err}")

    # Set verbosity
    if args.vb > 1:
        _log.setLevel(logging.DEBUG)
    elif args.vb > 0:
        _log.setLevel(logging.INFO)
    else:
        _log.setLevel(logging.WARNING)

    # Read and parse configuration file
    _log.debug(f"reading settings file '{args.config}'")
    try:
        conf_file = open(args.config, "r")
        settings = Settings(conf_file)
    except IOError as err:
        _log.fatal(f"Cannot open settings file '{args.config}': {err}")
        return 1
    except Settings.ConfigError as err:
        _log.fatal(f"Cannot read settings from '{args.config}': {err}")
        return 1

    # set local variables from command-line arguments
    exit_on_error = args.exit
    run_notebooks = args.notebooks
    rebuild_notebooks = args.rebuild
    strip_notebooks = args.strip
    build_docs = args.docs
    clean_files = args.clean

    if clean_files:
        notify("Clean all built files")
        cleaner = Cleaner(settings)
        cleaner.build({})

    nbb = None
    if run_notebooks:
        notify("Convert Jupyter notebooks")
        nbb = NotebookBuilder(settings)
        try:
            nbb.build(
                {
                    "rebuild": rebuild_notebooks,
                    "continue_on_error": not exit_on_error,
                    "strip": strip_notebooks,
                    "test_mode": False,
                }
            )
        except NotebookError as err:
            _log.fatal(f"Could not build notebooks: {err}")
            return -1
        nbb.report()

    if build_docs:
        notify("Build documentation with Sphinx")
        spb = SphinxBuilder(settings)
        try:
            spb.build({})
        except SphinxError as err:
            _log.fatal(f"Could not build Sphinx docs: {err}")
            return -1

    # cleanup, if the notebooks were run
    if nbb:
        notify("Removing any generated notebook files")
        n = nbb.remove_generated_files()
        notify(f"Removed {n} files", 1)

    return 0


if __name__ == "__main__":
    sys.exit(main())<|MERGE_RESOLUTION|>--- conflicted
+++ resolved
@@ -246,7 +246,6 @@
 
     JUPYTER_NB_VERSION = 4  # for parsing
 
-<<<<<<< HEAD
     #: CSS stylesheet for notebooks
     STYLESHEET = """
     #notebook-container {
@@ -265,9 +264,6 @@
     }
     """
 
-    @dataclass
-=======
->>>>>>> 2e4463dc
     class Results:
         """Stores results from build().
         """
