--- conflicted
+++ resolved
@@ -29,12 +29,9 @@
           command: |
             source activate idaes
             pip install --progress-bar=off -r requirements.txt
-<<<<<<< HEAD
             git clone "https://idaes-build:${IDAESBUILDPASS}@github.com/IDAES/idaes-dev.git"
             cd idaes-dev
             pip install --progress-bar=off .
-=======
->>>>>>> 263b63fc
             idaes get-extensions --platform ubuntu1804
       - run:
           name: run tests
@@ -45,7 +42,6 @@
           path: test-reports
           destination: test-reports
 
-<<<<<<< HEAD
 workflows:
   version: 2
   build:
@@ -58,12 +54,9 @@
           name: "python3.6"
           context: IDAES
           python_ver: "3.6"
-=======
       - store_artifacts:
           path: circleci-test-errors.txt
           destination: circleci-errors
-
       - store_artifacts:
           path: sphinx-errors.txt
-          destination: sphinx-errors
->>>>>>> 263b63fc
+          destination: sphinx-errors